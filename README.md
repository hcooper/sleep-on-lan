--- conflicted
+++ resolved
@@ -6,16 +6,11 @@
 
 ## Security Considerations
 
-<<<<<<< HEAD
-The daemon validates that incoming WoL packets contain a MAC address matching one of the local network interfaces. This prevents arbitrary packets from triggering system suspend.
-=======
 **⚠ Security Warning**: This daemon has no authentication. Any device on your network that can send UDP packets to the listening port can trigger system suspend.
->>>>>>> 92ec7054
 
 Additional recommendations:
 - Use firewall rules to restrict access to trusted IP addresses
 - Only deploy on trusted networks
-- Monitor daemon logs for suspicious activity
 
 
 ## Overview
